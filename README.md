--- conflicted
+++ resolved
@@ -19,79 +19,7 @@
 
 ###Available Plugins
 
-<<<<<<< HEAD
-####AWS
-- ELB (shows percentage of in service instances with total in/out in dropdown)
-
-####Bitcoin
-- Bitstamp last BTC Price
-- Coinbase.com BTC Index
-- WinkDex BTC Index
-
-####Developer
-- Homebrew available updates
-- Jenkins build status
-- TravisCI check
-- Docker status (docker-machine and running containers status)
-- Xcode version
-- Github Notifications
-- Semaphoreci project list
-
-####Finance
-- Stock tracker
-- Currency tracker
-- hour_logger (money management for freelance work). [Visit hour_logger website](https://github.com/udeyrishi/hour_logger).
-
-####Lifestyle
-- Sleeping Time Cycles
-- Current Task Reminder
-
-####Music
-- iTunes (shows current track information from iTunes)
-- Spotify (Shows current track information from Spotify)
-
-####Network
-- Bandwidth Usage
-- External IP
-- Internal IP
-- Ping
-- VPN connection checker
-
-####System
-- Clipboard History
-- Real CPU Usage
-- Real CPU Usage Chart
-- Unix time
-- Uptime
-- USB Device Info
-- Screen Lock
-- Mounted Disk Capacity
-
-#####Battery
-- Battery percentage for bluetooth Mouse
-- Battery percentage for bluetooth Keyboard
-- Battery percentage for bluetooth Trackpad
-- Battery cycles
-
-####Time
-- Fuzzy clock
-- World clock
-
-####Web
-- SAP version
-- StackOverflow
-- HackerNews Top Stories
-- Reddit, Top/New Links in Subreddits
-
-####Weather
-- forecast.io
-- Open Weather Map
-- Weather Underground
-
-**NOTE**: Often this list isn't exhaustive as it's manually maintained, to see the latest plugins it is recommended that you browse around this repository.
-=======
 To see a list of available plugins, visit https://getbitbar.com/
->>>>>>> e5d4bf9f
 
 ##Contributors
 
